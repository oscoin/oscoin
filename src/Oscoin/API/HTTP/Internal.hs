module Oscoin.API.HTTP.Internal where

import           Oscoin.Prelude

import           Oscoin.API.Types
import           Oscoin.Environment
import qualified Oscoin.Node as Node

import           Codec.Serialise (Serialise)
import qualified Codec.Serialise as Serialise
import           Data.Aeson (FromJSON, ToJSON)
import qualified Data.Aeson as Aeson
import qualified Data.ByteString as BS
import qualified Data.ByteString.Lazy as LBS
import           Data.List (lookup)
import           Data.List.NonEmpty (NonEmpty(..))
import qualified Data.List.NonEmpty as NonEmpty
import qualified Data.Text as T
import           Network.HTTP.Media
                 (Quality, mapQuality, parseAccept, parseQuality, (//))
import qualified Network.HTTP.Media as HTTP
import           Network.HTTP.Types.Header (HeaderName)
import qualified Network.HTTP.Types.Status as HTTP
import qualified Network.Wai as Wai
import qualified Network.Wai.Middleware.RequestLogger as Wai
import           Web.HttpApiData (FromHttpApiData, parseQueryParam)
import           Web.Spock
                 (HasSpock, SpockAction, SpockConn, SpockM, runSpock, spock)
import qualified Web.Spock as Spock
import           Web.Spock.Config
                 ( ConnBuilder(..)
                 , PoolCfg(..)
                 , PoolOrConn(..)
                 , defaultSpockCfg
                 )

-- | The global server state.
data State = State ()
    deriving (Show)

-- | The type of all actions (effects) in our HTTP handlers.
type ApiAction s i = SpockAction (Node.Handle RadTx s i) () State

instance MonadFail (ApiAction s i) where
    fail = error "failing!"

-- | The type of our api.
type Api s i = SpockM (Node.Handle RadTx s i) () State

-- | Represents any monad which can act like an ApiAction.
type MonadApi s i m = (HasSpock m, SpockConn m ~ Node.Handle RadTx s i)

-- | Create an empty state.
mkState :: State
mkState = State ()

getHeader :: HeaderName -> ApiAction s i (Maybe BS.ByteString)
getHeader = Spock.rawHeader

getHeader' :: HeaderName -> ApiAction s i BS.ByteString
getHeader' name = do
    header <- getHeader name
    case header of
        Just v  -> pure v
        Nothing -> respond HTTP.badRequest400 noBody

getRawBody :: ApiAction s i LBS.ByteString
getRawBody = LBS.fromStrict <$> Spock.body

-- | A sum type of supported media types.
data MediaType = JSON | CBOR deriving (Ord, Eq, Show)

fromMediaType :: MediaType -> HTTP.MediaType
fromMediaType JSON = "application" // "json"
fromMediaType CBOR = "application" // "cbor"

parseMediaType :: BS.ByteString -> Either Text MediaType
parseMediaType t = toEither $ do
    accepted <- parseAccept t
    lookup accepted $ NonEmpty.toList supportedMediaTypes
    where toEither = maybe (Left err) Right
          err = "Content-Type '" ++ T.pack (show t) ++ "' not supported."

supportedMediaTypes :: NonEmpty (HTTP.MediaType, MediaType)
supportedMediaTypes = NonEmpty.fromList $ [(fromMediaType ct, ct) | ct <- [JSON, CBOR]]

-- | Gets the parsed content types out of the Accept header, ordered by priority.
getAccepted :: ApiAction s i [Quality HTTP.MediaType]
getAccepted = do
    accept <- maybe "*/*" identity <$> getHeader "Accept"
    case parseQuality accept of
       Nothing -> respond HTTP.badRequest400 $ Just ("Accept header malformed" :: Text)
       Just accepted -> pure accepted

-- | Negotiates the best response content type from the request's accept header.
negotiateContentType :: ApiAction s i MediaType
negotiateContentType = do
    accepted <- getAccepted
    let supported = NonEmpty.toList supportedMediaTypes
    case mapQuality supported accepted of
        Nothing -> respond HTTP.notAcceptable406 noBody
        Just ct -> pure ct

getState :: ApiAction s i State
getState = Spock.getState

param' :: (FromHttpApiData p) => Text -> ApiAction s i p
param' = Spock.param'

<<<<<<< HEAD

param :: (FromHttpApiData p) => Text -> ApiAction s i (Maybe p)
param = Spock.param

decodeListParam :: FromHttpApiData p => Text -> Either Text [p]
decodeListParam =
    traverse parseQueryParam . list . inner
  where
    inner = T.dropWhile (== '[') . T.dropWhileEnd (== ']')
    list  = T.splitOn ","

=======
param :: (FromHttpApiData p) => Text -> ApiAction s i (Maybe p)
param = Spock.param

>>>>>>> 0ffef29b
-- | Runs an action by passing it a handle.
withHandle :: HasSpock m => (SpockConn m -> IO a) -> m a
withHandle = Spock.runQuery

body :: a -> Maybe a
body = Just

noBody :: Maybe ()
noBody = Nothing

errBody :: Text -> Maybe (Result ())
errBody = Just . Err

encode :: (Serialise a, ToJSON a) => MediaType -> a -> LBS.ByteString
encode JSON = Aeson.encode
encode CBOR = Serialise.serialise

decode :: (Serialise a, FromJSON a) => MediaType -> LBS.ByteString -> Either Text a
decode JSON bs = first T.pack          (Aeson.eitherDecode' bs)
decode CBOR bs = first (T.pack . show) (Serialise.deserialiseOrFail bs)

respond :: (ToJSON a, Serialise a) => HTTP.Status -> Maybe a -> ApiAction s i b
respond status (Just bdy) = do
    ct <- negotiateContentType
    respondBytes status ct (encode ct bdy)
respond status Nothing = do
    Spock.setStatus status
    Spock.lazyBytes ""

respondBytes :: HTTP.Status -> MediaType -> LBS.ByteString -> ApiAction s i b
respondBytes status ct bdy = do
    Spock.setStatus status
    Spock.setHeader "Content-Type" $ T.pack $ show $ fromMediaType ct
    Spock.lazyBytes bdy

getSupportedContentType :: ApiAction s i MediaType
getSupportedContentType = (parseMediaType <$> getHeader' "Content-Type") >>= \case
    Left _   -> respond HTTP.unsupportedMediaType415 noBody
    Right mt -> pure mt

getBody :: (Serialise a, FromJSON a) => ApiAction s i a
getBody = do
    ct <- getSupportedContentType
    !body' <- getRawBody
    case decode ct body' of
        Left  _ -> respond HTTP.badRequest400 $ body $ Err @() "Failed to decode body"
        Right a -> pure a

notImplemented :: ApiAction s i ()
notImplemented = respond HTTP.notImplemented501 noBody

run :: Api s i ()
    -> Int
    -> Node.Handle RadTx s i
    -> IO ()
run app port hdl =
    runSpock port (mkMiddleware app hdl)

mkMiddleware
    :: Api s i ()
    -> Node.Handle RadTx s i
    -> IO Wai.Middleware
mkMiddleware app hdl = do
    spockCfg <- defaultSpockCfg () (PCConn connBuilder) state
    spock spockCfg app
  where
    connBuilder = ConnBuilder (pure hdl) (const pass) (PoolCfg 1 1 30)
    state       = mkState

loggingMiddleware :: Environment -> Wai.Middleware
loggingMiddleware Production  = Wai.logStdout
loggingMiddleware Development = Wai.logStdoutDev
loggingMiddleware Testing     = identity<|MERGE_RESOLUTION|>--- conflicted
+++ resolved
@@ -107,8 +107,6 @@
 param' :: (FromHttpApiData p) => Text -> ApiAction s i p
 param' = Spock.param'
 
-<<<<<<< HEAD
-
 param :: (FromHttpApiData p) => Text -> ApiAction s i (Maybe p)
 param = Spock.param
 
@@ -119,11 +117,6 @@
     inner = T.dropWhile (== '[') . T.dropWhileEnd (== ']')
     list  = T.splitOn ","
 
-=======
-param :: (FromHttpApiData p) => Text -> ApiAction s i (Maybe p)
-param = Spock.param
-
->>>>>>> 0ffef29b
 -- | Runs an action by passing it a handle.
 withHandle :: HasSpock m => (SpockConn m -> IO a) -> m a
 withHandle = Spock.runQuery
