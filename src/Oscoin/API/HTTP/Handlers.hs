--- conflicted
+++ resolved
@@ -61,11 +61,7 @@
 getBestChain :: ApiAction s i a
 getBestChain = do
     n    <- fromMaybe 3 <$> param "depth"
-<<<<<<< HEAD
-    blks <- node $ Blockchain.takeBlocks n <$> Node.getBestChain
-=======
     blks <- node $ take n . Blockchain.blocks <$> Node.getBestChain
->>>>>>> 0ffef29b
     respond ok200 (body $ Ok $ map void blks)
 
 getBlock :: BlockHash -> ApiAction s i a
