module Oscoin.Crypto.Blockchain
    ( Blockchain(..)
    , (|>)
    , tip
    , height
    , validateBlockchain
    , showBlockDigest
    , showChainDigest

    , module Oscoin.Crypto.Blockchain.Block
    ) where

import           Oscoin.Crypto.Blockchain.Block
import           Oscoin.Crypto.Hash
import           Oscoin.Prelude hiding (toList)

import qualified Prelude

import           Data.Bifunctor (Bifunctor(..))
import           Data.Binary (Binary)
import qualified Data.ByteString.Char8 as C8
import           Data.List.NonEmpty ((<|))
import qualified Data.List.NonEmpty as NonEmpty
import qualified Data.Sequence as Seq
import           Data.Time.Clock (NominalDiffTime)
import           Text.Printf
import           GHC.Exts (IsList(toList))

newtype Blockchain tx s = Blockchain { fromBlockchain :: NonEmpty (Block tx s) }
    deriving (Functor, Traversable, Foldable)

instance (Hashable s, Binary tx) => Show (Blockchain tx s) where
    show = showBlockchain

instance Semigroup (Blockchain tx s) where
    (<>) (Blockchain a) (Blockchain b) = Blockchain (a <> b)

instance Bifunctor Blockchain where
    first f = Blockchain . fmap (first f) . fromBlockchain
    second f = Blockchain . fmap (second f) . fromBlockchain

instance IsList (Blockchain tx s) where
    type Item (Blockchain tx s) = Block tx s

    fromList = Blockchain . NonEmpty.fromList
    toList   = NonEmpty.toList . fromBlockchain

infixr 5 |>

(|>) :: Block tx s -> Blockchain tx s -> Blockchain tx s
(|>) blk (Blockchain blks) = Blockchain (blk <| blks)

tip :: Blockchain tx s -> Block tx s
tip (Blockchain blks) = NonEmpty.head blks

genesis :: Blockchain tx s -> Block tx s
genesis = NonEmpty.last . fromBlockchain

height :: Blockchain tx s -> Int
height = length . fromBlockchain

validateBlockchain :: Hashable s => Blockchain tx s -> Either Error (Blockchain tx s)
validateBlockchain (Blockchain (blk :| [])) = do
    blk' <- validateBlock blk
    pure $ fromList [blk']
validateBlockchain (Blockchain (blk :| blk' : blks))
    | blockPrevHash (blockHeader blk) /= headerHash (blockHeader blk') =
        Left (Error "previous hash does not match")
    | t < t' =
        Left (Error "block timestamp is in the past")
    | t - t' > 2 * hours =
        Left (Error "block timestamp should be less than two hours in future")
    | otherwise =
        validateBlock blk *> validateBlockchain (Blockchain (blk' :| blks))
  where
    t  = blockTimestamp (blockHeader blk)
    t' = blockTimestamp (blockHeader blk')
    hours = 3600

<<<<<<< HEAD
showChainDigest :: Blockchain tx -> String
=======
blockHash :: Block tx s -> BlockHash
blockHash blk = headerHash (blockHeader blk)

showChainDigest :: Blockchain tx s -> String
>>>>>>> a44e57ab
showChainDigest =
    unwords . intersperse "←"
            . reverse
            . toList
            . map showBlockDigest
            . fromBlockchain

showBlockDigest :: Block tx s -> String
showBlockDigest b@Block{blockHeader} =
    printf "%s (%s)" (C8.unpack . shortHash . blockHash $ b) (show time)
  where
    time :: NominalDiffTime = toEnum (fromIntegral $ blockTimestamp blockHeader)

showBlockchain :: Binary tx => Blockchain tx s -> String
showBlockchain chain = execWriter $ do
    tell "\n"
    for_ (zip heights (toList chain)) $ \(h, Block bh@BlockHeader{..} txs) -> do
        tell $ printf "┍━━━ %d ━━━ %s ━━━┑\n" (h :: Int) (C8.unpack $ toHex $ headerHash bh)
        tell $ printf "│ prevHash:   %-64s │\n" (C8.unpack $ toHex blockPrevHash)
        tell $ printf "│ timestamp:  %-64d │\n" blockTimestamp
        tell $ printf "│ rootHash:   %-64s │\n" (C8.unpack $ toHex blockStateHash)
        tell $ printf "├────────%s─────────┤\n" (Prelude.replicate 61 '─')

        for_ (zip [0..Seq.length txs] (toList txs)) $ \(n, tx) ->
            tell $ printf "│ %03d:  %-64s       │\n" n (C8.unpack $ toHex $ hashTx tx)

        tell $ printf "└────────%s─────────┘\n" (Prelude.replicate 61 '─')
  where
    heights = reverse [0..height chain - 1]<|MERGE_RESOLUTION|>--- conflicted
+++ resolved
@@ -2,6 +2,8 @@
     ( Blockchain(..)
     , (|>)
     , tip
+    , genesis
+    , blocks
     , height
     , validateBlockchain
     , showBlockDigest
@@ -50,6 +52,9 @@
 (|>) :: Block tx s -> Blockchain tx s -> Blockchain tx s
 (|>) blk (Blockchain blks) = Blockchain (blk <| blks)
 
+blocks :: Blockchain tx s -> [Block tx s]
+blocks = NonEmpty.toList . fromBlockchain
+
 tip :: Blockchain tx s -> Block tx s
 tip (Blockchain blks) = NonEmpty.head blks
 
@@ -77,14 +82,7 @@
     t' = blockTimestamp (blockHeader blk')
     hours = 3600
 
-<<<<<<< HEAD
-showChainDigest :: Blockchain tx -> String
-=======
-blockHash :: Block tx s -> BlockHash
-blockHash blk = headerHash (blockHeader blk)
-
 showChainDigest :: Blockchain tx s -> String
->>>>>>> a44e57ab
 showChainDigest =
     unwords . intersperse "←"
             . reverse
