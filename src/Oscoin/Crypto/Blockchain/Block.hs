--- conflicted
+++ resolved
@@ -20,11 +20,6 @@
 import           Oscoin.Prelude
 import qualified Prelude
 
-<<<<<<< HEAD
-import           Oscoin.Consensus.Evaluator (EvalError, Evaluator, evals)
-=======
-import           Oscoin.Clock
->>>>>>> 97ba5383
 import qualified Oscoin.Crypto.Hash as Crypto
 import           Oscoin.Time
 
