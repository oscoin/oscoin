--- conflicted
+++ resolved
@@ -6,27 +6,20 @@
 
 import           Oscoin.Crypto.Blockchain (Blockchain)
 import           Oscoin.Crypto.Blockchain.Block (Block, BlockHash, Orphan)
+import           Oscoin.Crypto.Hash (Hashed)
 
 class (Monad m) => MonadBlockStore tx s m | m -> tx, m -> s where
     -- | Store a block in the block-store.
     storeBlock :: Block tx (Orphan s) -> m ()
 
-<<<<<<< HEAD
     -- | Lookup a 'Block' by its header.
-    lookupBlock :: Hashed BlockHeader -> m (Maybe (Block tx))
+    lookupBlock :: BlockHash -> m (Maybe (Block tx s))
 
     -- | Lookup a transaction by its hash.
     lookupTx :: Hashed tx -> m (Maybe tx)
 
     -- | The 'Hashed BlockHeader's of 'Block's for which we do not have a parent.
-    orphans :: m (Set (Hashed BlockHeader))
-=======
-    -- | Lookup a 'Block' by it's header
-    lookupBlock :: BlockHash -> m (Maybe (Block tx s))
-
-    -- | The 'Hashed BlockHeader's of 'Block's for which we do not have a parent
     orphans :: m (Set BlockHash)
->>>>>>> a44e57ab
 
     -- | Returns the maximum chain, according to the ordering function provided.
     maximumChainBy
