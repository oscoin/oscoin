{-# LANGUAGE LambdaCase           #-}
{-# LANGUAGE UndecidableInstances #-}

module Oscoin.Consensus.Nakamoto
    ( NakamotoT
    , NakamotoEnv(..)
    , defaultNakamotoEnv
    , runNakamotoT
    , evalNakamotoT
    , epochLength
    , score
    , difficulty
    , minDifficulty
    , easyDifficulty
    , defaultGenesisDifficulty
    , chainDifficulty
    , mineBlock
    , hasPoW
    ) where

import           Oscoin.Prelude

import           Oscoin.Consensus.BlockStore.Class (MonadBlockStore)
import qualified Oscoin.Consensus.BlockStore.Class as BlockStore
import           Oscoin.Consensus.Class
import           Oscoin.Consensus.Evaluator
import           Oscoin.Consensus.Shared (mineBlock)
import           Oscoin.Consensus.Types
import           Oscoin.Crypto.Blockchain
import           Oscoin.Crypto.Hash (Hashable, Hashed, hash)
import qualified Oscoin.Logging as Log
import           Oscoin.Node.Mempool.Class (MonadMempool(..))
import qualified Oscoin.Node.Mempool.Class as Mempool
import qualified Oscoin.P2P as P2P

import           Codec.Serialise (Serialise)
import           Control.Monad.RWS (RWST, evalRWST, runRWST, state)
import           Crypto.Number.Serialize (os2ip)
import           Data.Functor (($>))
import qualified Data.List.NonEmpty as NonEmpty
import           Data.Maybe (catMaybes, maybeToList)
import           Data.Traversable (for)
import           System.Random (StdGen, split)

epochLength :: Tick
epochLength = 1

type NakamotoEval tx s = Evaluator s tx ()

-- | A Nakamoto mining function. Tries all nonces and returns 'Nothing' if
-- no block satisfying the difficulty was found.
type NakamotoMiner = forall a. StdGen -> BlockHeader a -> Maybe (BlockHeader a)

-- | Read-only environment for the Nakamoto consensus protocol.
data NakamotoEnv tx s = NakamotoEnv
    { nakEval       :: NakamotoEval tx s
    -- ^ Evaluation function to use for expressions
    , nakDifficulty :: Difficulty
    -- ^ Target difficulty (Nb. this is fixed for now and does not adjust)
    , nakMiner      :: NakamotoMiner
    -- ^ Mining function to use
    , nakLogger     :: Log.Logger
    }

instance Has Log.Logger (NakamotoEnv tx s) where
    getter         = nakLogger
    modifier f env = env { nakLogger = f (nakLogger env) }

defaultNakamotoEnv :: NakamotoEnv tx s
defaultNakamotoEnv = NakamotoEnv
    { nakEval = identityEval
    , nakDifficulty = easyDifficulty
    , nakMiner = mineBlockHeader
    , nakLogger = Log.noLogger
    }

nakEnvToConsensus ::
       Monad m => NakamotoEnv tx s -> Consensus tx s (NakamotoT tx s m)
nakEnvToConsensus NakamotoEnv {..} =
    Consensus
    { cScore = comparing height
    , cMiner =
          \bh -> do
              let bh' = bh { blockDifficulty = nakDifficulty }
              stdGen <- state split
              pure $ nakMiner stdGen bh'
    }

newtype NakamotoT tx s m a =
    NakamotoT (RWST (NakamotoEnv tx s) () StdGen m a)
    deriving ( Functor
             , Applicative
             , Monad
             , MonadIO
             , MonadReader (NakamotoEnv tx s)
             , MonadWriter ()
             , MonadState StdGen
             , MonadTrans
             )

instance (Monad m, MonadClock m) => MonadClock (NakamotoT tx s m)

score :: Blockchain tx s -> Blockchain tx s -> Ordering
score = comparing height

instance ( MonadMempool    tx   m
         , MonadBlockStore tx s m
         , Hashable        tx
         , Serialise       tx
         ) => MonadProtocol tx (NakamotoT tx s m)
  where
    stepM _ = \case
        P2P.BlockMsg blk ->
            isNovelBlock (blockHash blk) >>= \case
                True | Right blk' <- validateBlock blk -> do
                    NakamotoEnv{nakEval} <- ask
                    BlockStore.storeBlock $ toOrphan nakEval blk'
                    delTxs (blockData blk')
                    pure [P2P.BlockMsg blk']
                _ ->
                    pure mempty

        -- TODO: Validate tx.
        P2P.TxMsg txs ->
            map catMaybes $ for txs $ \tx -> do
                n <- isNovelTx (hash tx)
                if n then addTxs [tx] $> Just (P2P.TxMsg [tx])
                     else pure Nothing

        P2P.ReqBlockMsg blk -> do
            mblk <- BlockStore.lookupBlock blk
            pure . maybeToList . map (P2P.BlockMsg . void) $ mblk

    tickM t = do
<<<<<<< HEAD
        NakamotoEnv{..} <- ask
        txs             <- map snd <$> getTxs
        parent          <- tip <$> BlockStore.maximumChainBy (comparing height)
        let (results, newState) = applyValidExprs txs (blockState . blockHeader $ parent) nakEval
            validTxs = map fst (rights results)
            headerWithoutPoW = BlockHeader
                { blockPrevHash     = blockHash parent
                , blockDataHash     = hashTxs validTxs
                , blockState        = newState
                , blockDifficulty   = nakDifficulty
                , blockTimestamp    = fromIntegral $ fromEnum t
                , blockNonce        = 0
                }

        minerStdGen <- state split
        case nakMiner minerStdGen headerWithoutPoW of
            Just header -> do
                delTxs txs
                let blk = mkBlock header txs
                -- When mining a block, we've already computed the final state
                -- of that block, but when storing a block received from the
                -- network, we havent't, we just have `s -> Maybe s`.
                --
                -- It's nice to think of mined and network blocks uniformly,
                -- so we have the same interface for both with 'BlockStore.storeBlock',
                -- but as an optimization, with mined blocks we just have a
                -- `(const . Just)` with the `s` we have already computed.
                -- This way, the state is only computed once, even when the
                -- BlockStore attempts to recompute it when linking the block
                -- to its parent.
                BlockStore.storeBlock $ map (\s -> \_ -> Just s) blk
                pure [P2P.BlockMsg (void blk)]
            Nothing ->
                pure mempty
=======
        consensus' <- asks nakEnvToConsensus
        eval <- asks nakEval
        maybeBlk <- mineBlock consensus' eval t
        pure $ P2P.BlockMsg . void <$> maybeToList maybeBlk
>>>>>>> 0ffef29b

    {-# INLINE stepM #-}
    {-# INLINE tickM #-}

instance P2P.MonadNetwork tx   m => P2P.MonadNetwork tx   (NakamotoT tx s m)
instance MonadMempool     tx   m => MonadMempool     tx   (NakamotoT tx s m)
instance MonadBlockStore  tx s m => MonadBlockStore  tx s (NakamotoT tx s m)
instance MonadUpdate         s m => MonadUpdate         s (NakamotoT tx s m)

isNovelBlock :: (MonadBlockStore tx s m) => BlockHash -> m Bool
isNovelBlock h =
    isNothing <$> BlockStore.lookupBlock h

isNovelTx :: (MonadBlockStore tx s m, MonadMempool tx m) => Hashed tx -> m Bool
isNovelTx h = do
    inBlockStore <- BlockStore.lookupTx h
    inMempool    <- Mempool.lookupTx h
    pure . isNothing $ inBlockStore <|> inMempool

runNakamotoT :: NakamotoEnv tx s -> StdGen -> NakamotoT tx s m a -> m (a, StdGen, ())
runNakamotoT env rng (NakamotoT ma) = runRWST ma env rng

evalNakamotoT :: Monad m => NakamotoEnv tx s -> StdGen -> NakamotoT tx s m a -> m (a, ())
evalNakamotoT env rng (NakamotoT ma) = evalRWST ma env rng

-- | Try different nonces until we find a block header that has a valid
-- proof of work. See 'hasPow'
mineBlockHeader :: StdGen -> BlockHeader a -> Maybe (BlockHeader a)
mineBlockHeader stdGen bh@BlockHeader { blockNonce }
    | hasPoW bh =
        Just bh
    | blockNonce < maxBound =
        mineBlockHeader stdGen bh { blockNonce = blockNonce + 1 }
    | otherwise =
        Nothing

-- | Return whether or not a block header has a valid proof of work. A
-- block header has a valid proof of work if the 'blockNonce' is chosen
-- such that the block header hash is smaller than its
-- 'blockDifficulty'
hasPoW :: BlockHeader s -> Bool
hasPoW header = difficulty header < blockDifficulty header

-- | Calculate block difficulty.
difficulty :: BlockHeader s -> Difficulty
difficulty = os2ip . headerHash

-- | The minimum difficulty.
minDifficulty :: Difficulty
minDifficulty =
    0xEFFFFFFFFFFFFFFFFFFFFFFFFFFFFFFFFFFFFFFFFFFFFFFFFFFFFFFFFFFFFFFF

-- | An easy difficulty. About 24s per block on a single core.
easyDifficulty :: Difficulty
easyDifficulty =
    0x00000FFFFFFFFFFFFFFFFFFFFFFFFFFFFFFFFFFFFFFFFFFFFFFFFFFFFFFFFFFF

-- | The default difficulty at genesis.
defaultGenesisDifficulty :: Difficulty
defaultGenesisDifficulty =
    0x00000000FFFFFFFFFFFFFFFFFFFFFFFFFFFFFFFFFFFFFFFFFFFFFFFFFFFFFFFF
    -- This is the original difficulty of Bitcoin at genesis.

-- | Calculate the difficulty of a blockchain.
chainDifficulty :: Blockchain tx s -> Difficulty
chainDifficulty (Blockchain blks) =
    if   length range < blocksConsidered
    then genesisDifficulty
    else currentDifficulty * targetElapsed `div` toInteger actualElapsed
  where
    range             = NonEmpty.take blocksConsidered blks
    rangeStart        = blockHeader $ NonEmpty.last (NonEmpty.head blks :| tail range)
    rangeEnd          = blockHeader $ NonEmpty.head blks
    actualElapsed     = blockTimestamp rangeEnd - blockTimestamp rangeStart
    targetElapsed     = fromIntegral $ blocksConsidered * blockTimeSeconds
    blocksConsidered  = timePeriodMinutes `div` blockTimeMinutes
    timePeriodMinutes = timePeriodDays * 24 * 60
    timePeriodDays    = 2 * 7 -- Two weeks.
    blockTimeMinutes  = 10
    blockTimeSeconds  = blockTimeMinutes * 60
    currentDifficulty = blockDifficulty rangeEnd
    genesisDifficulty = blockDifficulty . blockHeader $ NonEmpty.last blks<|MERGE_RESOLUTION|>--- conflicted
+++ resolved
@@ -132,47 +132,10 @@
             pure . maybeToList . map (P2P.BlockMsg . void) $ mblk
 
     tickM t = do
-<<<<<<< HEAD
-        NakamotoEnv{..} <- ask
-        txs             <- map snd <$> getTxs
-        parent          <- tip <$> BlockStore.maximumChainBy (comparing height)
-        let (results, newState) = applyValidExprs txs (blockState . blockHeader $ parent) nakEval
-            validTxs = map fst (rights results)
-            headerWithoutPoW = BlockHeader
-                { blockPrevHash     = blockHash parent
-                , blockDataHash     = hashTxs validTxs
-                , blockState        = newState
-                , blockDifficulty   = nakDifficulty
-                , blockTimestamp    = fromIntegral $ fromEnum t
-                , blockNonce        = 0
-                }
-
-        minerStdGen <- state split
-        case nakMiner minerStdGen headerWithoutPoW of
-            Just header -> do
-                delTxs txs
-                let blk = mkBlock header txs
-                -- When mining a block, we've already computed the final state
-                -- of that block, but when storing a block received from the
-                -- network, we havent't, we just have `s -> Maybe s`.
-                --
-                -- It's nice to think of mined and network blocks uniformly,
-                -- so we have the same interface for both with 'BlockStore.storeBlock',
-                -- but as an optimization, with mined blocks we just have a
-                -- `(const . Just)` with the `s` we have already computed.
-                -- This way, the state is only computed once, even when the
-                -- BlockStore attempts to recompute it when linking the block
-                -- to its parent.
-                BlockStore.storeBlock $ map (\s -> \_ -> Just s) blk
-                pure [P2P.BlockMsg (void blk)]
-            Nothing ->
-                pure mempty
-=======
         consensus' <- asks nakEnvToConsensus
         eval <- asks nakEval
         maybeBlk <- mineBlock consensus' eval t
         pure $ P2P.BlockMsg . void <$> maybeToList maybeBlk
->>>>>>> 0ffef29b
 
     {-# INLINE stepM #-}
     {-# INLINE tickM #-}
