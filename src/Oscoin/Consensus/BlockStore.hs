module Oscoin.Consensus.BlockStore
    ( BlockStore
    , genesisBlockStore
    , fromOrphans

    , maximumChainBy
    , insert
    , lookupBlock
    , lookupTx
    , orphans
    ) where

import           Oscoin.Prelude

import           Oscoin.Crypto.Blockchain (Blockchain(..), blockHash, tip, (|>))
import           Oscoin.Crypto.Blockchain.Block

import qualified Data.Map as Map
import qualified Data.Set as Set

-- | Store of 'Block's and 'Blockchain's.
data BlockStore tx s = BlockStore
    { bsChains  :: Map BlockHash (Blockchain tx s) -- ^ Chains leading back to genesis.
    , bsOrphans :: Set (Block tx (Orphan s))       -- ^ Orphan blocks.
    }

instance Show (BlockStore tx s) where
    -- We can't derive Show because 'Orphan' is a function.
    show = const "BlockStore{}"

instance Ord tx => Semigroup (BlockStore tx s) where
    (<>) a b = BlockStore
        { bsOrphans = bsOrphans a <> bsOrphans b
        , bsChains  = bsChains  a <> bsChains  b }

instance Ord tx => Monoid (BlockStore tx s) where
    mempty = BlockStore mempty mempty

genesisBlockStore :: Block tx s -> BlockStore tx s
genesisBlockStore gen =
    BlockStore
        { bsChains  = Map.singleton (blockHash gen) (Blockchain (gen :| []))
        , bsOrphans = Set.empty
        }

maximumChainBy
    :: (Blockchain tx s -> Blockchain tx s -> Ordering)
    -> BlockStore tx s
    -> Blockchain tx s
maximumChainBy cmp = maximumBy cmp . Map.elems . bsChains
-- Nb. we guarantee that there is at least one chain in the store by exposing
-- only the 'genesisBlockStore' smart constructor.

insert :: Ord tx => Block tx (Orphan s) -> BlockStore tx s -> BlockStore tx s
insert blk bs@BlockStore{..} =
    linkBlocks $ bs { bsOrphans = Set.insert blk bsOrphans }

fromOrphans :: (Ord tx, Foldable t) => t (Block tx (Orphan s)) -> Block tx s -> BlockStore tx s
fromOrphans (toList -> blks) gen =
    linkBlocks $ (genesisBlockStore gen) { bsOrphans = Set.fromList blks }

lookupBlock :: BlockHash -> BlockStore tx s -> Maybe (Block tx s)
lookupBlock hdr = map tip . Map.lookup hdr . bsChains

orphans :: BlockStore tx s -> Set BlockHash
orphans BlockStore{bsOrphans} =
    let parentHashes   = Set.map (blockPrevHash . blockHeader) bsOrphans
        danglingHashes = Set.map blockHash bsOrphans
     in Set.difference parentHashes danglingHashes

<<<<<<< HEAD
lookupTx :: forall tx. Hashable tx => Hashed tx -> BlockStore tx -> Maybe tx
lookupTx h BlockStore{..} =
    let txs :: [(Hashed tx, tx)]
        txs = [(hash tx, tx) | tx <- concatMap toList (Map.elems bsChains)]
     in lookup h txs

constructChains :: Ord tx => BlockStore tx -> BlockStore tx
constructChains n =
    go (Set.elems (bsDangling n)) n
=======
-- | Link as many orphans as possible to one of the existing chains. If the
-- linking of an orphan to its parent fails, the block is discarded.
linkBlocks :: forall tx s. Ord tx => BlockStore tx s -> BlockStore tx s
linkBlocks bs' =
    go (Set.elems (bsOrphans bs')) bs'
>>>>>>> a44e57ab
  where
    go [] bs =
        bs
    go (blk:blks) bs@BlockStore{bsChains, bsOrphans} =
        case Map.lookup (blockPrevHash (blockHeader blk)) bsChains of
            Just chain ->
                let store = Set.delete blk bsOrphans
                 in go (Set.elems store) $ case linkBlock (tip chain) blk of
                     Just blk' -> bs
                         { bsOrphans  = store
                         , bsChains    = Map.insert (blockHash blk')
                                                    (blk' |> chain)
                                                    bsChains }
                     Nothing -> bs
                         { bsOrphans = store }
            Nothing ->
                go blks bs<|MERGE_RESOLUTION|>--- conflicted
+++ resolved
@@ -12,8 +12,9 @@
 
 import           Oscoin.Prelude
 
-import           Oscoin.Crypto.Blockchain (Blockchain(..), blockHash, tip, (|>))
+import           Oscoin.Crypto.Blockchain (Blockchain(..), blockHash, tip, (|>), blocks)
 import           Oscoin.Crypto.Blockchain.Block
+import           Oscoin.Crypto.Hash (Hashable, Hashed, hash)
 
 import qualified Data.Map as Map
 import qualified Data.Set as Set
@@ -68,23 +69,22 @@
         danglingHashes = Set.map blockHash bsOrphans
      in Set.difference parentHashes danglingHashes
 
-<<<<<<< HEAD
-lookupTx :: forall tx. Hashable tx => Hashed tx -> BlockStore tx -> Maybe tx
-lookupTx h BlockStore{..} =
-    let txs :: [(Hashed tx, tx)]
-        txs = [(hash tx, tx) | tx <- concatMap toList (Map.elems bsChains)]
+-- | Lookup a transaction in the 'BlockStore'. Only considers transactions in
+-- blocks which lead back to genesis.
+lookupTx :: forall tx s. Hashable tx => Hashed tx -> BlockStore tx s -> Maybe tx
+lookupTx h BlockStore{bsChains} =
+    -- Nb. This is very slow. One way to make it faster would be to traverse
+    -- all chains starting from the tip, in lock step, because it's likely
+    -- that the transaction we're looking for is near the tip.
+    let txs  = [(hash tx, tx) | tx <- concatMap (toList . blockData) blks]
+        blks = concatMap blocks (Map.elems bsChains)
      in lookup h txs
 
-constructChains :: Ord tx => BlockStore tx -> BlockStore tx
-constructChains n =
-    go (Set.elems (bsDangling n)) n
-=======
 -- | Link as many orphans as possible to one of the existing chains. If the
 -- linking of an orphan to its parent fails, the block is discarded.
 linkBlocks :: forall tx s. Ord tx => BlockStore tx s -> BlockStore tx s
 linkBlocks bs' =
     go (Set.elems (bsOrphans bs')) bs'
->>>>>>> a44e57ab
   where
     go [] bs =
         bs
