module Oscoin.Consensus.BlockStore
    ( BlockStore(..)
    , genesisBlockStore
    , fromOrphans

    , maximumChainBy
    , getGenesisBlock
    , insert
    , lookupBlock
    , lookupTx
    , orphans
    , chainState
    ) where

import           Oscoin.Prelude

import           Oscoin.Crypto.Blockchain hiding (lookupTx)
import           Oscoin.Crypto.Hash (Hashable, Hashed, hash)

import           Data.List (find)
import qualified Data.Map as Map
import qualified Data.Set as Set

-- | Store of 'Block's and 'Blockchain's.
data BlockStore tx s = BlockStore
    { bsChains  :: Map BlockHash (Blockchain tx s) -- ^ Chains leading back to genesis.
    , bsOrphans :: Set (Block tx (Orphan s))       -- ^ Orphan blocks.
    }

instance Show (BlockStore tx s) where
    -- We can't derive Show because 'Orphan' is a function.
    show = const "BlockStore{}"

instance Ord tx => Semigroup (BlockStore tx s) where
    (<>) a b = BlockStore
        { bsOrphans = bsOrphans a <> bsOrphans b
        , bsChains  = bsChains  a <> bsChains  b }

instance Ord tx => Monoid (BlockStore tx s) where
    mempty = BlockStore mempty mempty

genesisBlockStore :: Block tx s -> BlockStore tx s
genesisBlockStore gen =
    BlockStore
        { bsChains  = Map.singleton (blockHash gen) (Blockchain (gen :| []))
        , bsOrphans = Set.empty
        }

maximumChainBy
    :: (Blockchain tx s -> Blockchain tx s -> Ordering)
    -> BlockStore tx s
    -> Blockchain tx s
maximumChainBy cmp = maximumBy cmp . Map.elems . bsChains
-- Nb. we guarantee that there is at least one chain in the store by exposing
-- only the 'genesisBlockStore' smart constructor.

-- | /O(n)/. Get the genesis block.
getGenesisBlock :: BlockStore tx s -> Block tx s
getGenesisBlock BlockStore{bsChains} =
    genesis (snd $ Map.findMin bsChains)
    -- Nb. since all blockchains share the same genesis block, we can just pick
    -- any.

insert :: Ord tx => Block tx (Orphan s) -> BlockStore tx s -> BlockStore tx s
insert blk bs@BlockStore{..} =
    linkBlocks $ bs { bsOrphans = Set.insert blk bsOrphans }

fromOrphans :: (Ord tx, Foldable t) => t (Block tx (Orphan s)) -> Block tx s -> BlockStore tx s
fromOrphans (toList -> blks) gen =
    linkBlocks $ (genesisBlockStore gen) { bsOrphans = Set.fromList blks }

-- | /O(n)/. Lookup a block in all chains.
lookupBlock :: BlockHash -> BlockStore tx s -> Maybe (Block tx s)
<<<<<<< HEAD
lookupBlock h BlockStore{bsChains} =
    lookup h blks
  where
    blks   = [(blockHash b, b) | b <- foldMap blocks chains]
    chains = Map.elems bsChains
=======
lookupBlock h (Map.elems . bsChains -> chains) =
    find ((== h) . blockHash) (foldMap blocks chains)
>>>>>>> 0ffef29b

orphans :: BlockStore tx s -> Set BlockHash
orphans BlockStore{bsOrphans} =
    let parentHashes   = Set.map (blockPrevHash . blockHeader) bsOrphans
        danglingHashes = Set.map blockHash bsOrphans
     in Set.difference parentHashes danglingHashes

-- | Lookup a transaction in the 'BlockStore'. Only considers transactions in
-- blocks which lead back to genesis.
lookupTx :: forall tx s. Hashable tx => Hashed tx -> BlockStore tx s -> Maybe tx
lookupTx h BlockStore{bsChains} =
    -- Nb. This is very slow. One way to make it faster would be to traverse
    -- all chains starting from the tip, in lock step, because it's likely
    -- that the transaction we're looking for is near the tip.
    let txs  = [(hash tx, tx) | tx <- concatMap (toList . blockData) blks]
        blks = concatMap blocks (Map.elems bsChains)
     in lookup h txs

-- | The state @s@ of the best chain according to the supplied scoring function.
chainState :: ScoringFunction tx s -> BlockStore tx s -> s
chainState sf =
    blockState . blockHeader . tip . maximumChainBy sf

-- | Link as many orphans as possible to one of the existing chains. If the
-- linking of an orphan to its parent fails, the block is discarded.
linkBlocks :: forall tx s. Ord tx => BlockStore tx s -> BlockStore tx s
linkBlocks bs' =
    go (Set.elems (bsOrphans bs')) bs'
  where
    go [] bs =
        bs
    go (blk:blks) bs@BlockStore{bsChains, bsOrphans} =
        case Map.lookup (blockPrevHash (blockHeader blk)) bsChains of
            Just chain ->
                let store = Set.delete blk bsOrphans
                 in go (Set.elems store) $ case linkBlock (tip chain) blk of
                     Just blk' -> bs
                         { bsOrphans  = store
                         , bsChains    = Map.insert (blockHash blk')
                                                    (blk' |> chain)
                                                    bsChains }
                     Nothing -> bs
                         { bsOrphans = store }
            Nothing ->
                go blks bs<|MERGE_RESOLUTION|>--- conflicted
+++ resolved
@@ -71,16 +71,8 @@
 
 -- | /O(n)/. Lookup a block in all chains.
 lookupBlock :: BlockHash -> BlockStore tx s -> Maybe (Block tx s)
-<<<<<<< HEAD
-lookupBlock h BlockStore{bsChains} =
-    lookup h blks
-  where
-    blks   = [(blockHash b, b) | b <- foldMap blocks chains]
-    chains = Map.elems bsChains
-=======
 lookupBlock h (Map.elems . bsChains -> chains) =
     find ((== h) . blockHash) (foldMap blocks chains)
->>>>>>> 0ffef29b
 
 orphans :: BlockStore tx s -> Set BlockHash
 orphans BlockStore{bsOrphans} =
