--- conflicted
+++ resolved
@@ -78,13 +78,8 @@
              in if | any isRight res -> counterexample ("expected only lefts, got: " ++ show (map (map fst) res)) False
                    | otherwise -> property $ length res == length xs
         , testCase "block data evaluates to block state" $ do
-<<<<<<< HEAD
             let mgen  = genesisBlock (Env Rad.pureEnv) radicleEval epoch txs
-                txs   = rights $ map (fromSource "test") ["(define x 42)", "(define answer (+ x x))"]
-=======
-            let mgen  = genesisBlock (Env Rad.pureEnv) radicleEval 0 txs
                 txs   = rights $ map (fromSource "test") ["(def x 42)", "(def answer (+ x x))"]
->>>>>>> d5f1258e
 
             case mgen of
                 Right gen ->
