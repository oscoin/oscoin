--- conflicted
+++ resolved
@@ -4,12 +4,6 @@
 
 import           Oscoin.Prelude
 
-<<<<<<< HEAD
-import           Oscoin.Test.Crypto.Hash.Arbitrary ()
-
-=======
-import           Oscoin.Clock
->>>>>>> 067d2260
 import           Oscoin.Consensus.Evaluator (Evaluator, identityEval)
 import           Oscoin.Crypto.Blockchain
 import           Oscoin.Crypto.Hash (HashAlgorithm, hash, hashAlgorithm)
