{-# OPTIONS_GHC -fno-warn-orphans #-}

module Oscoin.Test.Crypto.Blockchain.Arbitrary where

import           Oscoin.Prelude

<<<<<<< HEAD
import           Oscoin.Consensus.Evaluator (Evaluator, identityEval)
=======
import           Oscoin.Clock
>>>>>>> 97ba5383
import           Oscoin.Crypto.Blockchain
import           Oscoin.Crypto.Blockchain.Block (emptyGenesisBlock)
import           Oscoin.Crypto.Hash (HashAlgorithm, hash, hashAlgorithm)
import           Oscoin.Time

import qualified Crypto.Hash as Crypto

import           Codec.Serialise (Serialise)
import           Control.Monad (replicateM)
import qualified Data.ByteString as BS
import           Data.List.NonEmpty (NonEmpty((:|)), (<|))
import           Data.Maybe (fromJust)
import qualified Data.Sequence as Seq
import           Data.Word (Word8)

import           Oscoin.Test.Time ()
import           Test.QuickCheck
import           Test.QuickCheck.Instances ()

arbitraryBlockchain :: (Arbitrary tx, Serialise tx, Arbitrary s) => Gen (Blockchain tx s)
arbitraryBlockchain = do
    chain <- fromGenesis . emptyGenesisBlock epoch <$> arbitrary
    rest <- arbitraryValidBlock chain
    pure $ rest |> chain

instance Arbitrary (Crypto.Digest HashAlgorithm) where
    arbitrary = do
        str <- replicateM (Crypto.hashDigestSize hashAlgorithm) (arbitrary :: Gen Word8)
        pure . fromJust $ Crypto.digestFromByteString (BS.pack str)

arbitraryValidBlock :: forall tx s. (Serialise tx, Arbitrary tx, Arbitrary s) => Blockchain tx s -> Gen (Block tx s)
arbitraryValidBlock (Blockchain (Block prevHeader _ :| _)) = do
    txs <- arbitrary :: Gen [tx]
    arbitraryValidBlockWith (void prevHeader) txs

arbitraryValidBlockWith :: (Serialise tx, Arbitrary s) => BlockHeader () -> [tx] -> Gen (Block tx s)
arbitraryValidBlockWith prevHeader txs = do
    elapsed    <- choose (2750 * seconds, 3250 * seconds)
    blockState <- arbitrary
    let header = emptyHeader
               { blockPrevHash   = hash prevHeader
               , blockDataHash   = hashTxs txs
               , blockState
               , blockTimestamp  = blockTimestamp prevHeader `timeAdd` elapsed
               , blockDifficulty = 0
               }
    pure $ Block header (Seq.fromList txs)

arbitraryEmptyGenesis
    :: forall tx s. (Arbitrary s) => Gen (Block tx s)
arbitraryEmptyGenesis =
    emptyGenesisBlock <$> arbitrary <*> arbitrary

arbitraryValidBlockchain :: (Serialise tx, Arbitrary tx, Arbitrary s) => s -> Gen (Blockchain tx s)
arbitraryValidBlockchain s = do
    gen <- emptyGenesisBlock <$> arbitrary <*> pure s
    h   <- choose (8, 9) :: Gen Int
    go (gen :| []) h
  where
    go blks 0 =
        pure $ Blockchain blks
    go blks n = do
        blk <- arbitraryValidBlock (Blockchain blks)
        go (blk <| blks) (n - 1)<|MERGE_RESOLUTION|>--- conflicted
+++ resolved
@@ -4,11 +4,6 @@
 
 import           Oscoin.Prelude
 
-<<<<<<< HEAD
-import           Oscoin.Consensus.Evaluator (Evaluator, identityEval)
-=======
-import           Oscoin.Clock
->>>>>>> 97ba5383
 import           Oscoin.Crypto.Blockchain
 import           Oscoin.Crypto.Blockchain.Block (emptyGenesisBlock)
 import           Oscoin.Crypto.Hash (HashAlgorithm, hash, hashAlgorithm)
