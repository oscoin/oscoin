--- conflicted
+++ resolved
@@ -4,17 +4,10 @@
 
 import           Oscoin.API.HTTP.Internal (MediaType(..), fromMediaType)
 import qualified Oscoin.API.Types as API
-<<<<<<< HEAD
 import           Oscoin.Consensus.Evaluator (constEval)
-import           Oscoin.Crypto.Blockchain
-                 (BlockHash, Blockchain(..), blocks, genesis, takeBlocks)
-import           Oscoin.Crypto.Blockchain.Block
-=======
 import           Oscoin.Crypto.Blockchain
                  (BlockHash, Blockchain(..), blocks, genesis)
 import           Oscoin.Crypto.Blockchain.Block
-                 (Block(..), blockData, blockHash, headerHash)
->>>>>>> 0ffef29b
 import qualified Oscoin.Crypto.Hash as Crypto
 import qualified Oscoin.Crypto.PubKey as Crypto
 import           Oscoin.Data.Tx (txPubKey)
@@ -57,14 +50,12 @@
         , test "Existing block" getExistingBlock
         ]
     , testGroup "GET /blockchain/best"
-        [ test "No depth specified" getBestChain ]
-<<<<<<< HEAD
+        [ test "No depth specified" getBestChain
+        ]
     , testGroup "GET /state"
         [ test "Missing key" getMissingStateKey
         , test "Existing key" getExistingStateKey
         ]
-=======
->>>>>>> 0ffef29b
     ]
   where
     test name mkTest = testGroup name $ do
@@ -179,6 +170,10 @@
             assertStatus ok200 <>
             assertResultOK g
 
+getMissingStateKey :: Codec -> IO HTTPTest
+getMissingStateKey codec = httpTest emptyNodeState $
+    get codec "/state?q=[not,found]" >>= assertStatus notFound404
+
 getBestChain :: Codec -> IO HTTPTest
 getBestChain codec = do
     chain <- generate $ arbitraryValidBlockchain
@@ -186,16 +181,11 @@
     httpTest (nodeState mempty chain) $ do
         get codec "/blockchain/best?depth=1" >>=
             assertStatus ok200 <>
-<<<<<<< HEAD
-            assertResultOK (map void $ takeBlocks 1 chain)
+            assertResultOK (map void $ take 1 $ blocks chain)
 
         get codec "/blockchain/best" >>=
             assertStatus ok200 <>
-            assertResultOK (map void $ takeBlocks 3 chain)
-
-getMissingStateKey :: Codec -> IO HTTPTest
-getMissingStateKey codec = httpTest emptyNodeState $
-    get codec "/state?q=[not,found]" >>= assertStatus notFound404
+            assertResultOK (map void $ take 3 $ blocks chain)
 
 getExistingStateKey :: Codec -> IO HTTPTest
 getExistingStateKey codec = do
@@ -209,13 +199,5 @@
             assertStatus ok200 <>
             assertResultOK (Rad.String "hooray!")
 
-=======
-            assertResultOK (map void $ take 1 $ blocks chain)
-
-        get codec "/blockchain/best" >>=
-            assertStatus ok200 <>
-            assertResultOK (map void $ take 3 $ blocks chain)
->>>>>>> 0ffef29b
-
 notTested :: IO HTTPTest
 notTested = httpTest emptyNodeState $ io $ assertFailure "Not tested"